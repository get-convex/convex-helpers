--- conflicted
+++ resolved
@@ -7,13 +7,8 @@
  * data when the query arguments change, but instead will continue to return
  * the previously loaded data until the new data has finished loading.
  *
-<<<<<<< HEAD
  * See https://stack.convex.dev/help-my-app-is-overreacting for details.
  * 
-=======
- * See stack.convex.dev post "Help, my data is overreacting!" for details.
- *
->>>>>>> d120abfb
  * @param name - string naming the query function
  * @param ...args - arguments to be passed to the query function
  * @returns UseQueryResult
@@ -39,13 +34,8 @@
  * to return the previously loaded results until the new results have finished
  * loading.
  *
-<<<<<<< HEAD
  * See https://stack.convex.dev/help-my-app-is-overreacting for details.
  * 
-=======
- * See stack.convex.dev post "Help, my data is overreacting!" for details.
- *
->>>>>>> d120abfb
  * @param name - string naming the query function
  * @param ...args - arguments to be passed to the query function
  * @returns UsePaginatedQueryResult
