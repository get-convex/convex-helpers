import { defineTable, defineSchema, GenericDocument } from "convex/server";
import { convexTest } from "convex-test";
import { expect, test } from "vitest";
import { IndexKey, getPage, paginator } from "./pagination.js";
import { modules } from "./setup.test.js";
import { GenericId, v } from "convex/values";

const schema = defineSchema({
  foo: defineTable({
    a: v.number(),
    b: v.number(),
    c: v.number(),
  }).index("abc", ["a", "b", "c"]),
});

function stripSystemFields(doc: GenericDocument) {
  const { _id, _creationTime, ...rest } = doc;
  return rest;
}
function dropSystemFields(indexKey: IndexKey) {
  return indexKey.slice(0, -2);
}

const MANY_DOCS: { a: number; b: number; c: number }[] = [];
for (let a = 0; a < 3; a++) {
  for (let b = 0; b < 3; b++) {
    for (let c = 0; c < 3; c++) {
      MANY_DOCS.push({ a, b, c });
    }
  }
}

describe("manual pagination", () => {
  beforeEach(() => {});
  afterEach(() => {});
  test("single doc by creation time", async () => {
    const t = convexTest(schema, modules);
    await t.run(async (ctx) => {
      await ctx.db.insert("foo", { a: 1, b: 2, c: 3 });
      const { page, indexKeys, hasMore } = await getPage(ctx, { table: "foo" });
      expect(page.map(stripSystemFields)).toEqual([{ a: 1, b: 2, c: 3 }]);
      expect(hasMore).toBe(false);
      expect(indexKeys.map(dropSystemFields)).toEqual([[]]);
    });
  });

  test("single doc by abc", async () => {
    const t = convexTest(schema, modules);
    await t.run(async (ctx) => {
      await ctx.db.insert("foo", { a: 1, b: 2, c: 3 });
      const { page, indexKeys, hasMore } = await getPage(ctx, {
        table: "foo",
        index: "abc",
        schema,
      });
      expect(page.map(stripSystemFields)).toEqual([{ a: 1, b: 2, c: 3 }]);
      expect(hasMore).toBe(false);
      expect(indexKeys.map(dropSystemFields)).toEqual([[1, 2, 3]]);
    });
  });

  test("middle page with exclusive/inclusive bounds", async () => {
    const t = convexTest(schema, modules);
    await t.run(async (ctx) => {
      for (const doc of MANY_DOCS) {
        await ctx.db.insert("foo", doc);
      }
      const inclusiveDocs = [
        { a: 1, b: 1, c: 0 },
        { a: 1, b: 1, c: 1 },
        { a: 1, b: 1, c: 2 },
        { a: 1, b: 2, c: 0 },
        { a: 1, b: 2, c: 1 },
        { a: 1, b: 2, c: 2 },
      ];
      const request = {
        table: "foo",
        index: "abc",
        schema,
        startIndexKey: [1, 1, 0],
        endIndexKey: [1, 2, 2],
      };
      const { page, hasMore } = await getPage(ctx, {
        ...request,
        startInclusive: true,
        endInclusive: true,
      });
      expect(hasMore).toBe(false);
      expect(page.map(stripSystemFields)).toEqual(inclusiveDocs);

      const { page: page2 } = await getPage(ctx, {
        ...request,
        startInclusive: true,
        endInclusive: false,
      });
      expect(page2.map(stripSystemFields)).toEqual(inclusiveDocs.slice(0, -1));

      const { page: page3 } = await getPage(ctx, {
        ...request,
        startInclusive: false,
        endInclusive: true,
      });
      expect(page3.map(stripSystemFields)).toEqual(inclusiveDocs.slice(1));

      const { page: page4 } = await getPage(ctx, {
        ...request,
        startInclusive: false,
        endInclusive: false,
      });
      expect(page4.map(stripSystemFields)).toEqual(inclusiveDocs.slice(1, -1));
    });
  });

  test("three pages with refreshes", async () => {
    const t = convexTest(schema, modules);
    await t.run(async (ctx) => {
      for (const doc of MANY_DOCS) {
        await ctx.db.insert("foo", doc);
      }
      const { page: page0, indexKeys: indexKeys0 } = await getPage(ctx, {
        table: "foo",
        index: "abc",
        schema,
        targetMaxRows: 3,
      });
      expect(page0.length).toBe(3);
      const { page: page1, indexKeys: indexKeys1 } = await getPage(ctx, {
        table: "foo",
        index: "abc",
        schema,
        targetMaxRows: 3,
        startIndexKey: indexKeys0[2],
      });
      expect(page1.length).toBe(3);
      const { page: page2 } = await getPage(ctx, {
        table: "foo",
        index: "abc",
        schema,
        targetMaxRows: 3,
        startIndexKey: indexKeys1[2],
      });
      expect(page2.length).toBe(3);
      expect([...page0, ...page1, ...page2].map(stripSystemFields)).toEqual(
        MANY_DOCS.slice(0, 9),
      );

      // Delete the first doc and refresh the first page.
      // It should return only 2 documents because the second page has the third
      // document already.
      await ctx.db.delete(page0[0]!._id as GenericId<"foo">);
      const { page: page0Refreshed } = await getPage(ctx, {
        table: "foo",
        index: "abc",
        schema,
        targetMaxRows: 3,
        endIndexKey: indexKeys0[2],
      });
      expect(page0Refreshed).toEqual(page0.slice(1));

      // Insert a doc in the middle and refresh the second page.
      // It should return 4 documents because it needs to stay adjacent to the
      // third page.
      await ctx.db.insert("foo", { a: 0, b: 1, c: 1.5 });
      const { page: page1Refreshed } = await getPage(ctx, {
        table: "foo",
        index: "abc",
        schema,
        targetMaxRows: 3,
        startIndexKey: indexKeys0[2],
        endIndexKey: indexKeys1[2],
      });
      expect(page1Refreshed.map(stripSystemFields)).toEqual([
        { a: 0, b: 1, c: 0 },
        { a: 0, b: 1, c: 1 },
        { a: 0, b: 1, c: 1.5 },
        { a: 0, b: 1, c: 2 },
      ]);
      // With an absoluteMaxRows of 3, the pages stop being adjacent, but only
      // three rows are returned so we stay within limits.
      const { page: page1AbsoluteMax } = await getPage(ctx, {
        table: "foo",
        index: "abc",
        schema,
        targetMaxRows: 3,
        startIndexKey: indexKeys0[2],
        endIndexKey: indexKeys1[2],
        absoluteMaxRows: 3,
      });
      expect(page1AbsoluteMax.map(stripSystemFields)).toEqual([
        { a: 0, b: 1, c: 0 },
        { a: 0, b: 1, c: 1 },
        { a: 0, b: 1, c: 1.5 },
      ]);
    });
  });

  test("skip forward and scroll back", async () => {
    const t = convexTest(schema, modules);
    await t.run(async (ctx) => {
      for (const doc of MANY_DOCS) {
        await ctx.db.insert("foo", doc);
      }
      const { page: pageAt } = await getPage(ctx, {
        table: "foo",
        index: "abc",
        schema,
        targetMaxRows: 3,
        startIndexKey: [1],
        startInclusive: true,
      });
      expect(pageAt.map(stripSystemFields)).toEqual([
        { a: 1, b: 0, c: 0 },
        { a: 1, b: 0, c: 1 },
        { a: 1, b: 0, c: 2 },
      ]);
      const { page: pagePrev, indexKeys: indexKeysPrev } = await getPage(ctx, {
        table: "foo",
        index: "abc",
        schema,
        targetMaxRows: 3,
        startIndexKey: [1],
        startInclusive: false,
        order: "desc",
      });
      expect(pagePrev.map(stripSystemFields)).toEqual([
        { a: 0, b: 2, c: 2 },
        { a: 0, b: 2, c: 1 },
        { a: 0, b: 2, c: 0 },
      ]);
      // Refresh prev page and correct the order.
      const { page: pagePrevRefreshed } = await getPage(ctx, {
        table: "foo",
        index: "abc",
        schema,
        targetMaxRows: 3,
        startIndexKey: indexKeysPrev[2],
        endIndexKey: [1],
        startInclusive: true,
        endInclusive: false,
      });
      pagePrev.reverse();
      expect(pagePrevRefreshed).toEqual(pagePrev);
    });
  });
});

describe("paginator", () => {
  test("full table scan", async () => {
    const t = convexTest(schema, modules);
    await t.run(async (ctx) => {
      await ctx.db.insert("foo", { a: 1, b: 2, c: 3 });
      await ctx.db.insert("foo", { a: 1, b: 2, c: 4 });
      await ctx.db.insert("foo", { a: 1, b: 2, c: 5 });
      const result1 = await paginator(ctx.db, schema)
        .query("foo")
        .paginate({ numItems: 100, cursor: null });
      expect(result1.page.map(stripSystemFields)).toEqual([
        { a: 1, b: 2, c: 3 },
        { a: 1, b: 2, c: 4 },
        { a: 1, b: 2, c: 5 },
      ]);
      expect(result1.isDone).toBe(true);
      expect(result1.continueCursor).toBe("[]");
    });
  });

  test("paginated table scan", async () => {
    const t = convexTest(schema, modules);
    await t.run(async (ctx) => {
      await ctx.db.insert("foo", { a: 1, b: 2, c: 3 });
      await ctx.db.insert("foo", { a: 1, b: 2, c: 4 });
      await ctx.db.insert("foo", { a: 1, b: 2, c: 5 });
      const result1 = await paginator(ctx.db, schema).query("foo")
        .paginate({ numItems: 2, cursor: null });
      expect(result1.page.map(stripSystemFields)).toEqual([
        { a: 1, b: 2, c: 3 },
        { a: 1, b: 2, c: 4 },
      ]);
      expect(result1.isDone).toBe(false);

<<<<<<< HEAD
      const result2 = await paginator(ctx.db, schema).query("foo")
=======
      const result2 = await paginator(ctx.db, schema)
        .query("foo")
>>>>>>> e812a4b5
        .paginate({ numItems: 2, cursor: result1.continueCursor });
      expect(result2.page.map(stripSystemFields)).toEqual([
        { a: 1, b: 2, c: 5 },
      ]);
      expect(result2.isDone).toBe(true);
    });
  });

  test("index range", async () => {
    const t = convexTest(schema, modules);
    await t.run(async (ctx) => {
      await ctx.db.insert("foo", { a: 1, b: 5, c: 1 });
      await ctx.db.insert("foo", { a: 1, b: 6, c: 1 });
      await ctx.db.insert("foo", { a: 1, b: 3, c: 1 });
      await ctx.db.insert("foo", { a: 1, b: 4, c: 1 });
      await ctx.db.insert("foo", { a: 1, b: 4, c: 2 });
      const result1 = await paginator(ctx.db, schema)
        .query("foo")
        .withIndex("abc", (q) => q.eq("a", 1).gt("b", 3).lte("b", 5))
        .paginate({ cursor: null, numItems: 100 });
      expect(result1.page.map(stripSystemFields)).toEqual([
        { a: 1, b: 4, c: 1 },
        { a: 1, b: 4, c: 2 },
        { a: 1, b: 5, c: 1 },
      ]);
      expect(result1.isDone).toBe(true);

      // Descending.
      const result2 = await paginator(ctx.db, schema)
        .query("foo")
        .withIndex("abc", (q) => q.eq("a", 1).gt("b", 3).lte("b", 5))
        .order("desc")
        .paginate({ cursor: null, numItems: 100 });
      expect(result2.page.map(stripSystemFields)).toEqual([
        { a: 1, b: 5, c: 1 },
        { a: 1, b: 4, c: 2 },
        { a: 1, b: 4, c: 1 },
      ]);
      expect(result2.isDone).toBe(true);
    });
  });

  test("paginated index range desc", async () => {
    const t = convexTest(schema, modules);
    await t.run(async (ctx) => {
      await ctx.db.insert("foo", { a: 1, b: 5, c: 1 });
      await ctx.db.insert("foo", { a: 1, b: 6, c: 1 });
      await ctx.db.insert("foo", { a: 1, b: 3, c: 1 });
      await ctx.db.insert("foo", { a: 1, b: 4, c: 1 });
      await ctx.db.insert("foo", { a: 1, b: 4, c: 2 });
      const result1 = await paginator(ctx.db, schema)
        .query("foo")
        .withIndex("abc", (q) => q.eq("a", 1).gt("b", 3).lte("b", 5))
        .order("desc")
        .paginate({ cursor: null, numItems: 2 });
      expect(result1.page.map(stripSystemFields)).toEqual([
        { a: 1, b: 5, c: 1 },
        { a: 1, b: 4, c: 2 },
      ]);
      expect(result1.isDone).toBe(false);

      const result2 = await paginator(ctx.db, schema)
        .query("foo")
        .withIndex("abc", (q) => q.eq("a", 1).gt("b", 3).lte("b", 5))
        .order("desc")
        .paginate({ cursor: result1.continueCursor, numItems: 2 });
      expect(result2.page.map(stripSystemFields)).toEqual([
        { a: 1, b: 4, c: 1 },
      ]);
      expect(result2.isDone).toBe(true);
    });
  });

  test("invalid index range", async () => {
    const t = convexTest(schema, modules);
    await t.run(async (ctx) => {
      expect(() =>
        paginator(ctx.db, schema)
          .query("foo")
          .withIndex("abc", (q) => q.gt("c" as any, 3)),
      ).toThrow("Cannot use gt on field 'c'");
      expect(() =>
        paginator(ctx.db, schema)
          .query("foo")
          .withIndex("abc", (q) => q.eq("a", 1).eq("c" as any, 3)),
      ).toThrow("Cannot use eq on field 'c'");
      expect(() =>
        paginator(ctx.db, schema)
          .query("foo")
          .withIndex("abc", (q) => (q.gt("a", 1) as any).gt("b", 3)),
      ).toThrow("Cannot use gt on field 'b'");
      expect(() =>
        paginator(ctx.db, schema)
          .query("foo")
          .withIndex("abc", (q) => (q.gt("a", 1).lt("a", 3) as any).eq("b", 3)),
      ).toThrow("Cannot use eq on field 'b'");
    });
  });

  test("endCursor", async () => {
    const t = convexTest(schema, modules);
    await t.run(async (ctx) => {
      await ctx.db.insert("foo", { a: 1, b: 5, c: 1 });
      await ctx.db.insert("foo", { a: 1, b: 6, c: 1 });
      await ctx.db.insert("foo", { a: 1, b: 3, c: 1 });
      await ctx.db.insert("foo", { a: 1, b: 4, c: 1 });
      await ctx.db.insert("foo", { a: 1, b: 4, c: 3 });
      // First page has two items in it.
      const result1 = await paginator(ctx.db, schema)
        .query("foo")
        .withIndex("abc", (q) => q.eq("a", 1).gt("b", 3).lte("b", 5))
        .paginate({ cursor: null, numItems: 2 });
      expect(result1.page.map(stripSystemFields)).toEqual([
        { a: 1, b: 4, c: 1 },
        { a: 1, b: 4, c: 3 },
      ]);
      expect(result1.isDone).toBe(false);
      // Add an item to the first page and refetch with endCursor.
      await ctx.db.insert("foo", { a: 1, b: 4, c: 2 });
      const result2 = await paginator(ctx.db, schema)
        .query("foo")
        .withIndex("abc", (q) => q.eq("a", 1).gt("b", 3).lte("b", 5))
        .paginate({
          cursor: null,
          endCursor: result1.continueCursor,
          numItems: 2,
        });
      expect(result2.page.map(stripSystemFields)).toEqual([
        { a: 1, b: 4, c: 1 },
        { a: 1, b: 4, c: 2 },
        { a: 1, b: 4, c: 3 },
      ]);
      expect(result2.isDone).toBe(false);
      expect(result1.continueCursor).toStrictEqual(result2.continueCursor);

      // Second page has one item in it.
      const result3 = await paginator(ctx.db, schema)
        .query("foo")
        .withIndex("abc", (q) => q.eq("a", 1).gt("b", 3).lte("b", 5))
        .paginate({ cursor: result2.continueCursor, numItems: 2 });
      expect(result3.page.map(stripSystemFields)).toEqual([
        { a: 1, b: 5, c: 1 },
      ]);
      expect(result3.isDone).toBe(true);
      // Add two items to the second page and refetch with endCursor.
      await ctx.db.insert("foo", { a: 1, b: 5, c: 2 });
      await ctx.db.insert("foo", { a: 1, b: 5, c: 3 });
      const result4 = await paginator(ctx.db, schema)
        .query("foo")
        .withIndex("abc", (q) => q.eq("a", 1).gt("b", 3).lte("b", 5))
        .paginate({
          cursor: result2.continueCursor,
          endCursor: result3.continueCursor,
          numItems: 2,
        });
      expect(result4.page.map(stripSystemFields)).toEqual([
        { a: 1, b: 5, c: 1 },
        { a: 1, b: 5, c: 2 },
        { a: 1, b: 5, c: 3 },
      ]);
      expect(result4.isDone).toBe(true);
    });
  });
});<|MERGE_RESOLUTION|>--- conflicted
+++ resolved
@@ -278,12 +278,8 @@
       ]);
       expect(result1.isDone).toBe(false);
 
-<<<<<<< HEAD
-      const result2 = await paginator(ctx.db, schema).query("foo")
-=======
       const result2 = await paginator(ctx.db, schema)
         .query("foo")
->>>>>>> e812a4b5
         .paginate({ numItems: 2, cursor: result1.continueCursor });
       expect(result2.page.map(stripSystemFields)).toEqual([
         { a: 1, b: 2, c: 5 },
