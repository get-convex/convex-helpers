import { defineTable, defineSchema, GenericDocument } from "convex/server";
import { convexTest } from "convex-test";
import { expect, test } from "vitest";
import { IndexKey, mergedStream, stream, streamIndexRange } from "./stream.js";
import { modules } from "./setup.test.js";
import { v } from "convex/values";

import { convexToJson } from "convex/values";

const schema = defineSchema({
  foo: defineTable({
    a: v.number(),
    b: v.number(),
    c: v.number(),
  })
    .index("abc", ["a", "b", "c"])
    .index("ac", ["a", "c"]),
  bar: defineTable({
    c: v.number(),
    d: v.number(),
    e: v.number(),
  }).index("cde", ["c", "d", "e"]),
});

function stripSystemFields(doc: GenericDocument) {
  const { _id, _creationTime, ...rest } = doc;
  return rest;
}
function dropSystemFields(indexKey: IndexKey) {
  return indexKey.slice(0, -2);
}
function dropAndStripSystemFields(
  item: IteratorResult<[GenericDocument | null, IndexKey]>,
) {
  return {
    done: item.done,
    value: item.value
      ? [stripSystemFields(item.value[0]), dropSystemFields(item.value[1])]
      : undefined,
  };
}

const MANY_DOCS: { a: number; b: number; c: number }[] = [];
for (let a = 0; a < 3; a++) {
  for (let b = 0; b < 3; b++) {
    for (let c = 0; c < 3; c++) {
      MANY_DOCS.push({ a, b, c });
    }
  }
}

describe("reflect", () => {
  test("reflection", async () => {
    const t = convexTest(schema, modules);
    await t.run(async (ctx) => {
      const query = stream(ctx.db, schema)
        .query("foo")
        .withIndex("abc", (q) => q.eq("a", 1).gt("b", 2))
        .order("desc");
      const { table, index, bounds, indexFields, order } = query.reflect();
      expect(table).toBe("foo");
      expect(index).toBe("abc");
      expect(bounds.lowerBound).toEqual([1, 2]);
      expect(bounds.lowerBoundInclusive).toBe(false);
      expect(bounds.upperBound).toEqual([1]);
      expect(bounds.upperBoundInclusive).toBe(true);
      expect(indexFields).toEqual(["a", "b", "c", "_creationTime", "_id"]);
      expect(order).toBe("desc");
    });
  });

  test("reflection as query", async () => {
    const t = convexTest(schema, modules);
    await t.run(async (ctx) => {
      await ctx.db.insert("foo", { a: 1, b: 2, c: 3 });
      await ctx.db.insert("foo", { a: 1, b: 3, c: 3 });
      await ctx.db.insert("foo", { a: 1, b: 4, c: 3 });
      const query = stream(ctx.db, schema)
        .query("foo")
        .withIndex("abc", (q) => q.eq("a", 1).gt("b", 2))
        .order("desc");
      const result = await query.collect();
      expect(result.map(stripSystemFields)).toEqual([
        { a: 1, b: 4, c: 3 },
        { a: 1, b: 3, c: 3 },
      ]);
    });
  });
});

describe("stream", () => {
  test("reflection as stream", async () => {
    const t = convexTest(schema, modules);
    await t.run(async (ctx) => {
      await ctx.db.insert("foo", { a: 1, b: 2, c: 3 });
      await ctx.db.insert("foo", { a: 1, b: 3, c: 3 });
      await ctx.db.insert("foo", { a: 1, b: 4, c: 3 });
      const query = stream(ctx.db, schema)
        .query("foo")
        .withIndex("abc", (q) => q.eq("a", 1).gt("b", 2))
        .order("desc");
      expect(query.getOrder()).toBe("desc");
      const iter = query.iterWithKeys()[Symbol.asyncIterator]();
      expect(dropAndStripSystemFields(await iter.next())).toEqual({
        done: false,
        value: [{ a: 1, b: 4, c: 3 }, [1, 4, 3]],
      });
      expect(dropAndStripSystemFields(await iter.next())).toEqual({
        done: false,
        value: [{ a: 1, b: 3, c: 3 }, [1, 3, 3]],
      });
      expect(dropAndStripSystemFields(await iter.next())).toEqual({
        done: true,
      });
    });
  });

  test("query round trip", async () => {
    const t = convexTest(schema, modules);
    await t.run(async (ctx) => {
      await ctx.db.insert("foo", { a: 1, b: 2, c: 3 });
      await ctx.db.insert("foo", { a: 1, b: 3, c: 3 });
      await ctx.db.insert("foo", { a: 1, b: 4, c: 3 });
      const query = stream(ctx.db, schema)
        .query("foo")
        .withIndex("abc", (q) => q.eq("a", 1).gt("b", 2))
        .order("desc");
      const result = await query.collect();
      expect(result.map(stripSystemFields)).toEqual([
        { a: 1, b: 4, c: 3 },
        { a: 1, b: 3, c: 3 },
      ]);
    });
  });

  test("query round trip with pagination", async () => {
    const t = convexTest(schema, modules);
    await t.run(async (ctx) => {
      await ctx.db.insert("foo", { a: 1, b: 2, c: 3 });
      await ctx.db.insert("foo", { a: 1, b: 3, c: 3 });
      await ctx.db.insert("foo", { a: 1, b: 4, c: 3 });
      await ctx.db.insert("foo", { a: 1, b: 4, c: 4 });
      await ctx.db.insert("foo", { a: 1, b: 4, c: 5 });
      const query = stream(ctx.db, schema)
        .query("foo")
        .withIndex("abc", (q) => q.eq("a", 1).gt("b", 2));
      const resultPage1 = await query.paginate({ numItems: 2, cursor: null });
      expect(resultPage1.page.map(stripSystemFields)).toEqual([
        { a: 1, b: 3, c: 3 },
        { a: 1, b: 4, c: 3 },
      ]);
      expect(resultPage1.isDone).toBe(false);
      const resultPage2 = await query.paginate({
        numItems: 2,
        cursor: resultPage1.continueCursor,
      });
      expect(resultPage2.page.map(stripSystemFields)).toEqual([
        { a: 1, b: 4, c: 4 },
        { a: 1, b: 4, c: 5 },
      ]);
      expect(resultPage2.isDone).toBe(false);
      const resultPage3 = await query.paginate({
        numItems: 2,
        cursor: resultPage2.continueCursor,
      });
      expect(resultPage3.page.map(stripSystemFields)).toEqual([]);
      expect(resultPage3.isDone).toBe(true);
    });
  });

  test("merge streams", async () => {
    const t = convexTest(schema, modules);
    await t.run(async (ctx) => {
      await ctx.db.insert("foo", { a: 1, b: 2, c: 3 });
      await ctx.db.insert("foo", { a: 1, b: 3, c: 3 }); // excluded
      await ctx.db.insert("foo", { a: 1, b: 4, c: 3 });
      await ctx.db.insert("foo", { a: 1, b: 5, c: 4 });
      await ctx.db.insert("foo", { a: 1, b: 6, c: 5 });
      const query1 = stream(ctx.db, schema)
        .query("foo")
        .withIndex("abc", (q) => q.eq("a", 1).gt("b", 4));
      const query2 = stream(ctx.db, schema)
        .query("foo")
        .withIndex("abc", (q) => q.eq("a", 1).lt("b", 3));
      const query3 = stream(ctx.db, schema)
        .query("foo")
        .withIndex("abc", (q) => q.eq("a", 1).eq("b", 4).eq("c", 3));
      const fullQuery = mergedStream([query1, query2, query3], ["a", "b", "c"]);
      const result = await fullQuery.collect();
      expect(result.map(stripSystemFields)).toEqual([
        { a: 1, b: 2, c: 3 },
        { a: 1, b: 4, c: 3 },
        { a: 1, b: 5, c: 4 },
        { a: 1, b: 6, c: 5 },
      ]);
      const page1 = await fullQuery.paginate({
        numItems: 2,
        cursor: null,
      });
      expect(page1.page.map(stripSystemFields)).toEqual([
        { a: 1, b: 2, c: 3 },
        { a: 1, b: 4, c: 3 },
      ]);
      expect(page1.isDone).toBe(false);
      const page2 = await fullQuery.paginate({
        numItems: 3,
        cursor: page1.continueCursor,
      });
      expect(page2.page.map(stripSystemFields)).toEqual([
        { a: 1, b: 5, c: 4 },
        { a: 1, b: 6, c: 5 },
      ]);
      expect(page2.isDone).toBe(true);
    });
  });

  test("merge streams desc", async () => {
    const t = convexTest(schema, modules);
    await t.run(async (ctx) => {
      await ctx.db.insert("foo", { a: 1, b: 2, c: 3 });
      await ctx.db.insert("foo", { a: 1, b: 3, c: 3 });
      await ctx.db.insert("foo", { a: 2, b: 1, c: 3 });
      await ctx.db.insert("foo", { a: 2, b: 4, c: 4 });
      const query1 = stream(ctx.db, schema)
        .query("foo")
        .withIndex("abc", (q) => q.eq("a", 1))
        .order("desc");
      const query2 = stream(ctx.db, schema)
        .query("foo")
        .withIndex("abc", (q) => q.eq("a", 2))
        .order("desc");
      const merged = mergedStream([query1, query2], ["a", "b", "c"]);
      const result = await merged.collect();
      expect(result.map(stripSystemFields)).toEqual([
        { a: 2, b: 4, c: 4 },
        { a: 2, b: 1, c: 3 },
        { a: 1, b: 3, c: 3 },
        { a: 1, b: 2, c: 3 },
      ]);
    });
  });

  test("filter stream", async () => {
    const t = convexTest(schema, modules);
    await t.run(async (ctx) => {
      await ctx.db.insert("foo", { a: 1, b: 2, c: 3 }); // excluded by index
      await ctx.db.insert("foo", { a: 1, b: 3, c: 3 }); // excluded by filter
      await ctx.db.insert("foo", { a: 1, b: 4, c: 4 });
      await ctx.db.insert("foo", { a: 1, b: 4, c: 5 }); // excluded by filter
      await ctx.db.insert("foo", { a: 1, b: 5, c: 4 });
      await ctx.db.insert("foo", { a: 1, b: 6, c: 4 });
      const query = stream(ctx.db, schema)
        .query("foo")
        .withIndex("abc", (q) => q.eq("a", 1).gt("b", 2));
      const filteredQuery = query.filterWith(async (doc) => doc.c === 4);
      const result = await filteredQuery.collect();
      expect(result.map(stripSystemFields)).toEqual([
        { a: 1, b: 4, c: 4 },
        { a: 1, b: 5, c: 4 },
        { a: 1, b: 6, c: 4 },
      ]);
      const page1 = await filteredQuery.paginate({
        numItems: 2,
        cursor: null,
      });
      expect(page1.page.map(stripSystemFields)).toEqual([
        { a: 1, b: 4, c: 4 },
        { a: 1, b: 5, c: 4 },
      ]);
      expect(page1.isDone).toBe(false);

      const limitedPage1 = await filteredQuery.paginate({
        numItems: 2,
        cursor: null,
        maximumRowsRead: 2,
      });
      expect(limitedPage1.page.map(stripSystemFields)).toEqual([
        { a: 1, b: 4, c: 4 },
      ]);
      expect(limitedPage1.pageStatus).toBe("SplitRequired");
      expect(dropSystemFields(JSON.parse(limitedPage1.splitCursor!))).toEqual([
        1, 3, 3,
      ]);
      expect(dropSystemFields(JSON.parse(limitedPage1.continueCursor))).toEqual(
        [1, 4, 4],
      );
    });
  });

  test("merge orderBy streams", async () => {
    const t = convexTest(schema, modules);
    await t.run(async (ctx) => {
      await ctx.db.insert("foo", { a: 1, b: 2, c: 3 });
      await ctx.db.insert("foo", { a: 1, b: 3, c: 3 });
      await ctx.db.insert("foo", { a: 2, b: 1, c: 3 });
      await ctx.db.insert("foo", { a: 2, b: 4, c: 4 });
      await ctx.db.insert("foo", { a: 3, b: 6, c: 5 });
      const query1 = stream(ctx.db, schema)
        .query("foo")
        .withIndex("abc", (q) => q.eq("a", 1));
      const query2 = stream(ctx.db, schema)
        .query("foo")
        .withIndex("abc", (q) => q.eq("a", 2));
      const merged = mergedStream([query1, query2], ["b", "c"]);
      const result = await merged.collect();
      expect(result.map(stripSystemFields)).toEqual([
        { a: 2, b: 1, c: 3 },
        { a: 1, b: 2, c: 3 },
        { a: 1, b: 3, c: 3 },
        { a: 2, b: 4, c: 4 },
      ]);
      const mergedDesc = mergedStream(
        [query1.order("desc"), query2.order("desc")],
        ["b", "c"],
      );
      const resultDesc = await mergedDesc.collect();
      expect(resultDesc.map(stripSystemFields)).toEqual([
        { a: 2, b: 4, c: 4 },
        { a: 1, b: 3, c: 3 },
        { a: 1, b: 2, c: 3 },
        { a: 2, b: 1, c: 3 },
      ]);
      const mergedPage1 = await mergedDesc.paginate({
        numItems: 2,
        cursor: null,
      });
      expect(mergedPage1.page.map(stripSystemFields)).toEqual([
        { a: 2, b: 4, c: 4 },
        { a: 1, b: 3, c: 3 },
      ]);
      expect(mergedPage1.isDone).toBe(false);
      const mergedPage2 = await mergedDesc.paginate({
        numItems: 3,
        cursor: mergedPage1.continueCursor,
      });
      expect(mergedPage2.page.map(stripSystemFields)).toEqual([
        { a: 1, b: 2, c: 3 },
        { a: 2, b: 1, c: 3 },
      ]);
      expect(mergedPage2.isDone).toBe(true);

      // You can't merge streams and exclude an index field that's still used
      // for ordering.
      expect(() => mergedStream([query1, query2], ["c"])).toThrow();
    });
  });

  test("merge streams between indexes", async () => {
    const t = convexTest(schema, modules);
    await t.run(async (ctx) => {
      await ctx.db.insert("foo", { a: 1, b: 2, c: 3 });
      await ctx.db.insert("foo", { a: 1, b: 3, c: 4 });
      await ctx.db.insert("foo", { a: 2, b: 2, c: 5 });
      await ctx.db.insert("foo", { a: 3, b: 1, c: 6 });
      const query1 = stream(ctx.db, schema)
        .query("foo")
        .withIndex("abc", (q) => q.eq("a", 2).eq("b", 2));
      const query2 = stream(ctx.db, schema)
        .query("foo")
        .withIndex("ac", (q) => q.eq("a", 1));
      const merged = mergedStream([query1, query2], ["c"]);
      const result = await merged.collect();
      expect(result.map(stripSystemFields)).toEqual([
        { a: 1, b: 2, c: 3 },
        { a: 1, b: 3, c: 4 },
        { a: 2, b: 2, c: 5 },
      ]);
    });
  });

  test("map stream", async () => {
    const t = convexTest(schema, modules);
    await t.run(async (ctx) => {
      await ctx.db.insert("foo", { a: 1, b: 2, c: 3 });
      await ctx.db.insert("foo", { a: 1, b: 3, c: 4 });
      await ctx.db.insert("foo", { a: 2, b: 2, c: 5 });
      const query = stream(ctx.db, schema)
        .query("foo")
        .withIndex("abc", (q) => q.eq("a", 1));
      const mapped = query.map(async (doc) => `doc with c: ${doc.c}`);
      const result = await mapped.collect();
      expect(result).toEqual(["doc with c: 3", "doc with c: 4"]);
      const page1 = await mapped.paginate({
        numItems: 1,
        cursor: null,
      });
      expect(page1.page).toEqual(["doc with c: 3"]);
      const page2 = await mapped.paginate({
        numItems: 2,
        cursor: page1.continueCursor,
      });
      expect(page2.page).toEqual(["doc with c: 4"]);
      expect(page2.isDone).toBe(true);
    });
  });

  test("flatMap stream", async () => {
    const t = convexTest(schema, modules);
    await t.run(async (ctx) => {
      await ctx.db.insert("foo", { a: 1, b: 2, c: 3 });
      await ctx.db.insert("foo", { a: 1, b: 3, c: 4 });
      await ctx.db.insert("foo", { a: 2, b: 2, c: 5 }); // excluded by index
      // join table
      await ctx.db.insert("bar", { c: 3, d: 4, e: 5 });
      await ctx.db.insert("bar", { c: 3, d: 1, e: 2 });
      await ctx.db.insert("bar", { c: 4, d: 2, e: 3 });
      await ctx.db.insert("bar", { c: 5, d: 3, e: 4 }); // joined document excluded by index
      const query = stream(ctx.db, schema)
        .query("foo")
        .withIndex("abc", (q) => q.eq("a", 1));
      const flatMapped = query.flatMap(
        async (doc) =>
          stream(ctx.db, schema)
            .query("bar")
            .withIndex("cde", (q) => q.eq("c", doc.c))
            .map(async (joinDoc) => ({ ...joinDoc, ...doc })),
        ["c", "d", "e"],
      );
      const result = await flatMapped.collect();
      expect(result.map(stripSystemFields)).toEqual([
        { a: 1, b: 2, c: 3, d: 1, e: 2 },
        { a: 1, b: 2, c: 3, d: 4, e: 5 },
        { a: 1, b: 3, c: 4, d: 2, e: 3 },
      ]);
    });
  });
<<<<<<< HEAD
  test("streamIndexRange returns correct subset", async () => {
    const t = convexTest(schema, modules);
    await t.run(async (ctx) => {
      await ctx.db.insert("foo", { a: 1, b: 4, c: 0 });
      await ctx.db.insert("foo", { a: 1, b: 5, c: 0 });
      await ctx.db.insert("foo", { a: 1, b: 6, c: 0 });
      const bounds = {
        lowerBound: [1, 5],
        lowerBoundInclusive: true,
        upperBound: [1, 6],
        upperBoundInclusive: false,
      };
      const result = await streamIndexRange(
        ctx.db,
        schema,
        "foo",
        "abc",
        bounds,
        "asc",
      ).collect();
      expect(result.map(stripSystemFields)).toEqual([{ a: 1, b: 5, c: 0 }]);
    });
  });
  test("paginate respects endCursor", async () => {
    const t = convexTest(schema, modules);
    await t.run(async (ctx) => {
      await ctx.db.insert("foo", { a: 1, b: 1, c: 0 });
      await ctx.db.insert("foo", { a: 1, b: 2, c: 0 });
      await ctx.db.insert("foo", { a: 1, b: 3, c: 0 });
      const query = stream(ctx.db, schema)
        .query("foo")
        .withIndex("abc", (q) => q.eq("a", 1))
        .order("asc");
      const endCursor = JSON.stringify(convexToJson([1, 2, 0]));
      const page = await query.paginate({
        numItems: 10,
        cursor: null,
        endCursor,
      });
      expect(page.page.map(stripSystemFields)).toEqual([
        { a: 1, b: 1, c: 0 },
        { a: 1, b: 2, c: 0 },
      ]);
      // When an endCursor is provided and the end of the query range isn't
      // reached, the query is not `isDone`, since pagination is about getting
      // to the end of the query range, not just until endCursor for each page.
      expect(page.isDone).toBe(false);
    });
  });
  test("paginate cant reconnect cursors with endCursor", async () => {
    const t = convexTest(schema, modules);
    await t.run(async (ctx) => {
      await ctx.db.insert("foo", { a: 1, b: 1, c: 0 });
      await ctx.db.insert("foo", { a: 1, b: 2, c: 0 });
      await ctx.db.insert("foo", { a: 1, b: 3, c: 0 });
      const withoutEndCursor = await stream(ctx.db, schema)
        .query("foo")
        .withIndex("abc", (q) => q.eq("a", 1))
        .order("asc")
        .paginate({ numItems: 2, cursor: null });
      expect(withoutEndCursor.page.map(stripSystemFields)).toEqual([
        { a: 1, b: 1, c: 0 },
        { a: 1, b: 2, c: 0 },
      ]);
      expect(withoutEndCursor.isDone).toBe(false);
      const query = stream(ctx.db, schema)
        .query("foo")
        .withIndex("abc", (q) => q.eq("a", 1))
        .order("asc");
      const page = await query.paginate({
        numItems: 10,
        cursor: null,
        endCursor: withoutEndCursor.continueCursor,
      });
      expect(page.page.map(stripSystemFields)).toEqual([
        { a: 1, b: 1, c: 0 },
        { a: 1, b: 2, c: 0 },
      ]);
      expect(page.isDone).toBe(false);
=======

  test("distinct stream", async () => {
    const t = convexTest(schema, modules);
    await t.run(async (ctx) => {
      await ctx.db.insert("foo", { a: 1, b: 2, c: 3 });
      await ctx.db.insert("foo", { a: 1, b: 2, c: 5 });
      await ctx.db.insert("foo", { a: 1, b: 3, c: 4 });
      await ctx.db.insert("foo", { a: 1, b: 4, c: 1 });
      await ctx.db.insert("foo", { a: 1, b: 4, c: 3 });
      await ctx.db.insert("foo", { a: 2, b: 5, c: 6 });
      const query = stream(ctx.db, schema)
        .query("foo")
        .withIndex("abc", (q) => q.eq("a", 1));
      const distinct = query.distinct(["b"]);
      const result = await distinct.collect();
      expect(result.map(stripSystemFields)).toEqual([
        { a: 1, b: 2, c: 3 },
        { a: 1, b: 3, c: 4 },
        { a: 1, b: 4, c: 1 },
      ]);
    });
  });

  /*
  SELECT * FROM foo WHERE a = 1 AND b > 1 AND b < 5 AND c > 3
  */
  test("loose index scan", async () => {
    const t = convexTest(schema, modules);
    await t.run(async (ctx) => {
      await ctx.db.insert("foo", { a: 1, b: 1, c: 4 });
      await ctx.db.insert("foo", { a: 1, b: 2, c: 1 });
      await ctx.db.insert("foo", { a: 1, b: 2, c: 5 });
      await ctx.db.insert("foo", { a: 1, b: 2, c: 6 });
      await ctx.db.insert("foo", { a: 1, b: 3, c: 4 });
      await ctx.db.insert("foo", { a: 1, b: 4, c: 1 });
      await ctx.db.insert("foo", { a: 1, b: 5, c: 4 });
      await ctx.db.insert("foo", { a: 2, b: 5, c: 6 });
      const query = stream(ctx.db, schema)
        .query("foo")
        .withIndex("abc", (q) => q.eq("a", 1).gt("b", 1).lt("b", 5))
        .distinct(["b"])
        .flatMap(
          async (doc) =>
            stream(ctx.db, schema)
              .query("foo")
              .withIndex("abc", (q) => q.eq("a", 1).eq("b", doc.b).gt("c", 3)),
          ["a", "b", "c"],
        );
      const result = await query.collect();
      expect(result.map(stripSystemFields)).toEqual([
        { a: 1, b: 2, c: 5 },
        { a: 1, b: 2, c: 6 },
        { a: 1, b: 3, c: 4 },
      ]);
>>>>>>> ef9eecc3
    });
  });
});<|MERGE_RESOLUTION|>--- conflicted
+++ resolved
@@ -424,7 +424,6 @@
       ]);
     });
   });
-<<<<<<< HEAD
   test("streamIndexRange returns correct subset", async () => {
     const t = convexTest(schema, modules);
     await t.run(async (ctx) => {
@@ -504,7 +503,8 @@
         { a: 1, b: 2, c: 0 },
       ]);
       expect(page.isDone).toBe(false);
-=======
+    });
+  });
 
   test("distinct stream", async () => {
     const t = convexTest(schema, modules);
@@ -559,7 +559,6 @@
         { a: 1, b: 2, c: 6 },
         { a: 1, b: 3, c: 4 },
       ]);
->>>>>>> ef9eecc3
     });
   });
 });