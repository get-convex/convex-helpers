--- conflicted
+++ resolved
@@ -262,19 +262,13 @@
     );
   }
   flatMap<U extends GenericStreamItem>(
-<<<<<<< HEAD
     mapper: (doc: T) => Promise<QueryStream<U>>,
     extraIndexFields: string[],
   ): QueryStream<U> {
-=======
-    mapper: (doc: T) => Promise<IndexStream<U>>,
-    extraIndexFields: string[],
-  ): IndexStream<U> {
->>>>>>> ef9eecc3
     normalizeIndexFields(extraIndexFields);
     return new FlatMapStream(this, mapper, extraIndexFields);
   }
-  distinct(distinctIndexFields: string[]): IndexStream<T> {
+  distinct(distinctIndexFields: string[]): QueryStream<T> {
     return new DistinctStream(this, distinctIndexFields);
   }
 
@@ -1392,33 +1386,24 @@
   }
 }
 
-<<<<<<< HEAD
+// Given a stream ordered by `indexFields`, where the first `equalityIndexLength`
+// fields are bounded by equality filters, return a generator of the possible
+// index fields used for ordering.
+function* getOrderingIndexFields<T extends GenericStreamItem>(
+  stream: QueryStream<T>,
+): Generator<string[]> {
+  const streamEqualityIndexLength = stream.getEqualityIndexFilter().length;
+  const streamIndexFields = stream.getIndexFields();
+  for (let i = 0; i <= streamEqualityIndexLength; i++) {
+    yield streamIndexFields.slice(i);
+  }
+}
+
 class OrderByStream<T extends GenericStreamItem> extends QueryStream<T> {
   #staticFilter: Value[];
   #stream: QueryStream<T>;
   #indexFields: string[];
   constructor(stream: QueryStream<T>, indexFields: string[]) {
-=======
-// Given a stream ordered by `indexFields`, where the first `equalityIndexLength`
-// fields are bounded by equality filters, return a generator of the possible
-// index fields used for ordering.
-function* getOrderingIndexFields<T extends GenericStreamItem>(
-  stream: IndexStream<T>,
-): Generator<string[]> {
-  const streamEqualityIndexLength = stream.getEqualityIndexFilter().length;
-  const streamIndexFields = stream.getIndexFields();
-  for (let i = 0; i <= streamEqualityIndexLength; i++) {
-    yield streamIndexFields.slice(i);
-  }
-}
-
-class OrderByStream<T extends GenericStreamItem> extends IndexStream<T> {
-  private staticFilter: Value[];
-  constructor(
-    private stream: IndexStream<T>,
-    private indexFields: string[],
-  ) {
->>>>>>> ef9eecc3
     super();
     this.#stream = stream;
     this.#indexFields = indexFields;
@@ -1505,14 +1490,15 @@
  *
  * This can be used to perform a loose index scan.
  */
-class DistinctStream<T extends GenericStreamItem> extends IndexStream<T> {
-  private distinctIndexFieldsLength: number;
-
-  constructor(
-    private stream: IndexStream<T>,
-    private distinctIndexFields: string[],
-  ) {
+class DistinctStream<T extends GenericStreamItem> extends QueryStream<T> {
+  #distinctIndexFieldsLength: number;
+  #stream: QueryStream<T>;
+  #distinctIndexFields: string[];
+
+  constructor(stream: QueryStream<T>, distinctIndexFields: string[]) {
     super();
+    this.#stream = stream;
+    this.#distinctIndexFields = distinctIndexFields;
     // distinctIndexFields must be a prefix of the stream's ordering index fields
     let distinctIndexFieldsLength: number | undefined = undefined;
     for (const orderingIndexFields of getOrderingIndexFields(stream)) {
@@ -1531,11 +1517,11 @@
         )}, ${JSON.stringify(stream.getIndexFields())} (${stream.getEqualityIndexFilter().length} equality fields)`,
       );
     }
-    this.distinctIndexFieldsLength = distinctIndexFieldsLength;
+    this.#distinctIndexFieldsLength = distinctIndexFieldsLength;
   }
   override iterWithKeys(): AsyncIterable<[T | null, IndexKey]> {
-    const stream = this.stream;
-    const distinctIndexFieldsLength = this.distinctIndexFieldsLength;
+    const stream = this.#stream;
+    const distinctIndexFieldsLength = this.#distinctIndexFieldsLength;
     return {
       [Symbol.asyncIterator]() {
         let currentStream = stream;
@@ -1585,20 +1571,20 @@
       },
     };
   }
-  override narrow(indexBounds: IndexBounds): IndexStream<T> {
+  override narrow(indexBounds: IndexBounds): QueryStream<T> {
     return new DistinctStream(
-      this.stream.narrow(indexBounds),
-      this.distinctIndexFields,
+      this.#stream.narrow(indexBounds),
+      this.#distinctIndexFields,
     );
   }
   override getOrder(): "asc" | "desc" {
-    return this.stream.getOrder();
+    return this.#stream.getOrder();
   }
   override getIndexFields(): string[] {
-    return this.stream.getIndexFields();
+    return this.#stream.getIndexFields();
   }
   override getEqualityIndexFilter(): Value[] {
-    return this.stream.getEqualityIndexFilter();
+    return this.#stream.getEqualityIndexFilter();
   }
 }
 
