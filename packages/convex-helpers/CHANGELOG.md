--- conflicted
+++ resolved
@@ -3,9 +3,6 @@
 ## 0.1.101
 
 - Improved Zod union type (credit:Firephoenix25)
-<<<<<<< HEAD
-- Adds Zod4 support!
-=======
 - Fixes zCustom\* function type inference regression
 - Adds a helper function `addFieldsToValidator` which recursively adds fields
   to either a `{ key: v.string() }`, a `v.object(..)`, or `v.union(...` of objects/unions.
@@ -13,7 +10,6 @@
 - Removes the long-deprecated "output" argument (use `returns` instead)- Improved Zod union type (credit:Firephoenix25)
 - Bumps the Convex peer dependency as we rely on compareValues (credit:nicolas)
 - Exports types for QueryStream
->>>>>>> c243a053
 
 ## 0.1.100
 
