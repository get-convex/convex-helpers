--- conflicted
+++ resolved
@@ -21,10 +21,6 @@
 if [ -n "$version" ]; then
   sed -i '' "s/\"version\": \".*\"/\"version\": \"$version\"/g" package.json
 fi
-<<<<<<< HEAD
-
-=======
->>>>>>> 9641f0f9
 
 npm publish --dry-run
 echo "^^^ DRY RUN ^^^"
